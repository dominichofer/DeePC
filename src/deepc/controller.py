--- conflicted
+++ resolved
@@ -155,13 +155,9 @@
         y_ini = np.concatenate(self.y_ini).reshape(-1, 1)
         target = np.concatenate(target).reshape(-1, 1)
 
-<<<<<<< HEAD
-        x = np.concatenate([self.u_ini, self.y_ini]).reshape(-1, 1)
+        x = np.concatenate([u_ini, y_ini]).reshape(-1, 1)
         w = self.M_u.T @ self.Q @ (target - self.M_x @ x) + self.R @ self.u_0
-=======
-        x = np.concatenate([u_ini, y_ini]).reshape(-1, 1)
-        w = self.M_u.T @ self.Q @ (target - self.M_x @ x)
->>>>>>> f17667f2
+
         u_star = np.linalg.lstsq(self.G, w)[0]
 
         if self.input_constrain_fkt is not None:
