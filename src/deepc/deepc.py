import collections
from typing import Callable
import numpy as np
from .math import left_pseudoinverse, hankel_matrix, projected_gradient_method

from numpy.linalg import inv

def deePC(
    u_d: np.ndarray,
    y_d: np.ndarray,
    u_ini: np.ndarray,
    y_ini: np.ndarray,
    r: np.ndarray,
    Q: np.ndarray | None = None,
    R: np.ndarray | None = None,
    control_constrain_fkt: Callable | None = None,
    max_pgm_iterations=300,
    pgm_tolerance=1e-6,
) -> np.ndarray:
    """
    Returns the optimal control for a given system and reference trajectory.
    According to the paper Data-Enabled Predictive Control: In the Shallows of the DeePC
    https://arxiv.org/abs/1811.05890
    Args:
        u_d: Control inputs from an offline procedure.
        y_d: Trajectories from an offline procedure.
        u_ini: Control inputs to initiate the state.
        y_ini: Trajectories to initiate the state.
        r: Reference trajectory.
        Q: Output cost matrix, defaults to identity matrix.
        R: Control cost matrix, defaults to zero matrix.
        control_constrain_fkt: Function that constrains the control.
        max_pgm_iterations: Maximum number of iterations of the projected gradient method (PGM)
                            used to solve the constrained optimization problem.
        pgm_tolerance: Tolerance for the PGM algorithm.
    """
    assert len(u_d) == len(y_d), "u_d and y_d must have the same length."
    assert len(u_ini) == len(y_ini), "u_ini and y_ini must have the same length."
    T_ini = len(u_ini)

    if Q is None:
        Q = np.eye(len(r))
    if R is None:
        R = np.zeros((len(r), len(r)))

    U = hankel_matrix(T_ini + len(r), u_d)
    U_p = U[:T_ini, :]  # past
    U_f = U[T_ini:, :]  # future
    Y = hankel_matrix(T_ini + len(r), y_d)
    Y_p = Y[:T_ini, :]  # past
    Y_f = Y[T_ini:, :]  # future

    # Now solving
    # minimize: ||y - r||_Q^2 + ||u||_R^2
    # subject to: [U_p; Y_p; U_f; Y_f] * g = [u_ini; y_ini; u; y]

    # We define
    A = np.block([[U_p], [Y_p], [U_f]])
    x = np.block([u_ini, y_ini])
    # to get
    # A * g = [x; u]  (1)
    # and
    # Y_f * g = y  (2).

    # We multiply (1) from the left with the left pseudo inverse of A.
    # Since pinv(A) * A = I, we get g = pinv(A) * [x; u].
    # Substituting g in (2) gives Y_f * pinv(A) * [x; u] = y.

    # We define
    B = Y_f @ left_pseudoinverse(A)
    # and get B * [x; u] = y.

    # We define (B_x, B_u) := B such that B_x * x + B_u * u = y.
    B_x = B[:, : 2 * T_ini]
    B_u = B[:, 2 * T_ini :]

    # We can now solve the unconstrained problem.
    # This is a ridge regression problem with generalized Tikhonov regularization.
    # https://en.wikipedia.org/wiki/Ridge_regression#Generalized_Tikhonov_regularization
    # minimize: ||y - r||_Q^2 + ||u||_R^2
    # subject to: B_u * u = y - B_x * x

    G = B_u.T @ Q @ B_u + R
    u_star = np.linalg.solve(G, B_u.T @ Q @ (r - B_x @ x).T)

    if control_constrain_fkt is None:
        return u_star
    else:
        return projected_gradient_method(
            G, u_star, control_constrain_fkt, max_pgm_iterations, pgm_tolerance
        )


class DeePC:
    def __init__(
        self,
        u_d: np.ndarray,
        y_d: np.ndarray,
        T_ini: int,# carefull, different from the other function
        r_len: int,# carefull, different from the other function
        Q: np.ndarray | None = None,
        R: np.ndarray | None = None,
        control_constrain_fkt: Callable | None = None,
        max_pgm_iterations=300,
        pgm_tolerance=1e-6,
    ) -> None:
        """
        Optimal controller for a given system and reference trajectory.
        According to the paper Data-Enabled Predictive Control: In the Shallows of the DeePC
        https://arxiv.org/abs/1811.05890
        Holds the last T_ini control inputs and trajectories to initiate the state.
        Args:
            u_d: Control inputs from an offline procedure.
            y_d: Outputs from an offline procedure.
            T_ini: Number of initial control inputs and outputs / trajectories.
            r_len: Length of the reference trajectory.
            Q: Output cost matrix, defaults to identity matrix.
            R: Control cost matrix, defaults to zero matrix.
            control_constrain_fkt: Function that constrains the control.
            max_pgm_iterations: Maximum number of iterations of the projected gradient method (PGM)
                                used to solve the constrained optimization problem.
            pgm_tolerance: Tolerance for the PGM algorithm.
        """
        assert len(u_d) == len(y_d), "u_d and y_d must have the same length."
        assert T_ini > 0, "T_ini must be greater than zero."
        self.u_ini: collections.deque[np.ndarray] = collections.deque(maxlen=T_ini)
        self.y_ini: collections.deque[np.ndarray] = collections.deque(maxlen=T_ini)
        self.T_ini = T_ini
        self.r_len = r_len
<<<<<<< HEAD
        self.Q = Q if Q is not None else np.eye(r_len) #problems with truth of np.array with more than one value
        self.R = R if R is not None else np.zeros((r_len, r_len))
=======
        if Q is None:
            Q = np.eye(r_len)
        if R is None:
            R = np.zeros((r_len, r_len))
        self.Q = Q
        self.R = R
>>>>>>> 183cbd1a
        self.control_constrain_fkt = control_constrain_fkt
        self.max_pgm_iterations = max_pgm_iterations
        self.pgm_tolerance = pgm_tolerance

        U = hankel_matrix(T_ini + r_len, u_d)
        U_p = U[:T_ini, :]  # past
        U_f = U[T_ini:, :]  # future
        Y = hankel_matrix(T_ini + r_len, y_d)
        Y_p = Y[:T_ini, :]  # past
        Y_f = Y[T_ini:, :]  # future

        # Now solving
        # minimize: ||y - r||_Q^2 + ||u||_R^2
        # subject to: [U_p; Y_p; U_f; Y_f] * g = [u_ini; y_ini; u; y]

        # We define
        A = np.block([[U_p], [Y_p], [U_f]]) #M
        # x = [u_ini; y_ini]
        # to get
        # A * g = [x; u]  (1)
        # and
        # Y_f * g = y  (2).

        # We multiply (1) from the left with the left pseudo inverse of A.
        # Since pinv(A) * A = I, we get g = pinv(A) * [x; u].
        # Substituting g in (2) gives Y_f * pinv(A) * [x; u] = y.

        # We define
        #todo B is inconsistent with my code
        B = Y_f @ (A.T@inv( A@A.T )) #Mbar
        # and get B * [x; u] = y.

        # We define (B_x, B_u) := B such that B_x * x + B_u * u = y.
        self.B_x = B[:, : 2 * T_ini]
        self.B_u = B[:, 2 * T_ini :]

        # We can now solve the unconstrained problem.
        # This is a ridge regression problem with generalized Tikhonov regularization.
        # https://en.wikipedia.org/wiki/Ridge_regression#Generalized_Tikhonov_regularization
        # minimize: ||y - r||_Q^2 + ||u||_R^2
        # subject to: B_u * u = y - B_x * x
        # This has an explicit solution u_star = (B_u^T * Q * B_u + R)^-1 * (B_u^T * Q * y).

        # We precompute the matrix G = B_u^T * Q * B_u + R.
        self.G = self.B_u.T @ self.Q @ self.B_u + self.R

    def is_initialized(self) -> bool:
        "Returns whether the internal state is initialized."
        return len(self.u_ini) == self.T_ini and len(self.y_ini) == self.T_ini

    def append(self, u: np.ndarray, y: np.ndarray) -> None:
        "Appends a control input and an output measurement to the internal state."
<<<<<<< HEAD
        self.u_ini.append(u) # is this a circular buffer? or keeps growing infinite?
=======
        self.u_ini.append(u)
>>>>>>> 183cbd1a
        self.y_ini.append(y)

    def clear(self) -> None:
        "Clears the internal state."
        self.u_ini.clear()
        self.y_ini.clear()

    def control(self, r: np.ndarray) -> np.ndarray:
        """
        Returns the optimal control for a given reference trajectory.
        Args:
            r: Reference trajectory.
        """
        assert self.is_initialized(), "Internal state is not initialized."
        assert len(r) == self.r_len, "Reference trajectory has wrong length."

<<<<<<< HEAD
        ## to add assert the datatype. had a nasty bug beacause the inital u_ini was int and the others were np array
        #u_ini = np.array([np.array(x) for x in self.u_ini])
        #y_ini = np.array([np.array(x) for x in self.y_ini])

        #x = np.block([self.u_ini, self.y_ini])
        x = np.concatenate([self.u_ini, self.y_ini]).reshape(-1, 1)  # Reshape x to be a column vector
        y = r - self.B_x @ x #size m
        u_star = np.linalg.solve(self.G, self.B_u.T @ self.Q @ y) # size n if Bu (mxn)
        
        #print(u_star)
        # this returns a 20 by 20 matrix (in my case). but not a series of control inputs 

=======
        x = np.concatenate([self.u_ini, self.y_ini]).reshape(-1, 1)
        u_star = np.linalg.solve(self.G, self.B_u.T @ self.Q @ (r - self.B_x @ x))[0]
>>>>>>> 183cbd1a
        if self.control_constrain_fkt is None:
            return u_star
        else:
            return projected_gradient_method(
                self.G,
                u_star,
                self.control_constrain_fkt,
                self.max_pgm_iterations,
                self.pgm_tolerance,
            )<|MERGE_RESOLUTION|>--- conflicted
+++ resolved
@@ -127,17 +127,8 @@
         self.y_ini: collections.deque[np.ndarray] = collections.deque(maxlen=T_ini)
         self.T_ini = T_ini
         self.r_len = r_len
-<<<<<<< HEAD
         self.Q = Q if Q is not None else np.eye(r_len) #problems with truth of np.array with more than one value
         self.R = R if R is not None else np.zeros((r_len, r_len))
-=======
-        if Q is None:
-            Q = np.eye(r_len)
-        if R is None:
-            R = np.zeros((r_len, r_len))
-        self.Q = Q
-        self.R = R
->>>>>>> 183cbd1a
         self.control_constrain_fkt = control_constrain_fkt
         self.max_pgm_iterations = max_pgm_iterations
         self.pgm_tolerance = pgm_tolerance
@@ -190,11 +181,7 @@
 
     def append(self, u: np.ndarray, y: np.ndarray) -> None:
         "Appends a control input and an output measurement to the internal state."
-<<<<<<< HEAD
-        self.u_ini.append(u) # is this a circular buffer? or keeps growing infinite?
-=======
-        self.u_ini.append(u)
->>>>>>> 183cbd1a
+        self.u_ini.append(u) 
         self.y_ini.append(y)
 
     def clear(self) -> None:
@@ -211,7 +198,6 @@
         assert self.is_initialized(), "Internal state is not initialized."
         assert len(r) == self.r_len, "Reference trajectory has wrong length."
 
-<<<<<<< HEAD
         ## to add assert the datatype. had a nasty bug beacause the inital u_ini was int and the others were np array
         #u_ini = np.array([np.array(x) for x in self.u_ini])
         #y_ini = np.array([np.array(x) for x in self.y_ini])
@@ -221,13 +207,6 @@
         y = r - self.B_x @ x #size m
         u_star = np.linalg.solve(self.G, self.B_u.T @ self.Q @ y) # size n if Bu (mxn)
         
-        #print(u_star)
-        # this returns a 20 by 20 matrix (in my case). but not a series of control inputs 
-
-=======
-        x = np.concatenate([self.u_ini, self.y_ini]).reshape(-1, 1)
-        u_star = np.linalg.solve(self.G, self.B_u.T @ self.Q @ (r - self.B_x @ x))[0]
->>>>>>> 183cbd1a
         if self.control_constrain_fkt is None:
             return u_star
         else:
