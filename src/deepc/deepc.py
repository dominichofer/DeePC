--- conflicted
+++ resolved
@@ -131,8 +131,6 @@
     return u_star.reshape(-1, input_dims)
 
 
-<<<<<<< HEAD
-=======
 def suggested_dims(matrix: np.ndarray) -> int:
     s = np.linalg.svd(matrix, compute_uv=False)
     energy_retained = np.cumsum(s**2) / np.sum(s**2)
@@ -217,4 +215,3 @@
     print(f"Shape of G: {G.shape}")
     print(f"Rank of G: {np.linalg.matrix_rank(G)}")
     print(f"Condition number of G: {np.linalg.cond(G)}")
->>>>>>> 1f204bbc
